--- conflicted
+++ resolved
@@ -292,7 +292,6 @@
     with read_h5ad(file_path, edit=True) as cap_adata:
         cap_adata.read_obs()
 
-<<<<<<< HEAD
         cap_adata.obs["cell_type_1"] = pd.Series(
             data=np.nan, index=cap_adata.obs.index, dtype="category"
         )
@@ -342,11 +341,7 @@
 
         cap_adata.read_obs(columns=["number"], flush=True)
         assert cap_adata.obs.columns.size == 1
-=======
-        cap_adata.obs["cell_type_1"] = pd.Series(data=np.nan, index=cap_adata.obs.index, dtype="category")
-        cap_adata.obs["cell_type_new"] = pd.Series(data=np.nan, index=cap_adata.obs.index, dtype="category")
-        cap_adata.overwrite(fields=["obs"])
-
+    os.remove(file_path)
 
 def test_obs_last_column_removal():
     col_name = 'cell_type'
@@ -370,6 +365,4 @@
 
     # Check compatability with anndata
     adata = ad.read_h5ad(file_path)
->>>>>>> be527d03
-
     os.remove(file_path)